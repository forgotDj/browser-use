--- conflicted
+++ resolved
@@ -1407,18 +1407,18 @@
 		results: list[ActionResult] = []
 
 		assert self.browser_session is not None, 'BrowserSession is not set up'
-<<<<<<< HEAD
 		cached_selector_map = await self.browser_session.get_selector_map()
 		cached_element_hashes = {hash(e) for e in cached_selector_map.values()}
 
 		# await self.browser_session.remove_highlights()
 
 		for i, action in enumerate(actions):
-			# DO NOT ALLOW TO CALL `done` AS A SINGLE ACTION
-			if i > 0 and action.model_dump(exclude_unset=True).get('done') is not None:
-				msg = f'Done action is allowed only as a single action - stopped after action {i} / {len(actions)}.'
-				logger.info(msg)
-				break
+			if i > 0:
+				# ONLY ALLOW TO CALL `done` IF IT IS A SINGLE ACTION
+				if action.model_dump(exclude_unset=True).get('done') is not None:
+					msg = f'Done action is allowed only as a single action - stopped after action {i} / {len(actions)}.'
+					logger.info(msg)
+					break
 
 			if action.get_index() is not None and i != 0:
 				new_browser_state_summary = await self.browser_session.get_state_summary(cache_clickable_elements_hashes=False)
@@ -1432,27 +1432,16 @@
 
 				if orig_target_hash != new_target_hash:
 					msg = f'Element index changed after action {i} / {len(actions)}, because page changed.'
-=======
-		cached_selector_map = {}
-		cached_path_hashes = set()
-		# check all actions if any has index, if so, get the selector map
-		for action in actions:
-			if action.get_index() is not None:
-				cached_selector_map = await self.browser_session.get_selector_map()
-				cached_path_hashes = {e.hash.branch_path_hash for e in cached_selector_map.values()}
-				break
-
-		# loop over actions and execute them
-		for i, action in enumerate(actions):
-			if i > 0:
-				# ONLY ALLOW TO CALL `done` IF IT IS A SINGLE ACTION
-				if action.model_dump(exclude_unset=True).get('done') is not None:
-					msg = f'Done action is allowed only as a single action - stopped after action {i} / {len(actions)}.'
->>>>>>> 9b882faa
 					logger.info(msg)
+					results.append(
+						ActionResult(
+							extracted_content=msg,
+							include_in_memory=True,
+							long_term_memory=msg,
+						)
+					)
 					break
 
-<<<<<<< HEAD
 				new_element_hashes = {hash(e) for e in new_selector_map.values()}
 				if check_for_new_elements and not new_element_hashes.issubset(cached_element_hashes):
 					# next action requires index but there are new elements on the page
@@ -1464,44 +1453,8 @@
 							include_in_memory=True,
 							long_term_memory=msg,
 						)
-=======
-				if action.get_index() is not None:
-					new_browser_state_summary = await self.browser_session.get_browser_state_with_recovery(
-						cache_clickable_elements_hashes=False, include_screenshot=False
->>>>>>> 9b882faa
 					)
-					new_selector_map = new_browser_state_summary.selector_map
-
-					# Detect index change after previous action
-					orig_target = cached_selector_map.get(action.get_index())  # type: ignore
-					orig_target_hash = orig_target.hash.branch_path_hash if orig_target else None
-					new_target = new_selector_map.get(action.get_index())  # type: ignore
-					new_target_hash = new_target.hash.branch_path_hash if new_target else None
-					if orig_target_hash != new_target_hash:
-						msg = f'Element index changed after action {i} / {len(actions)}, because page changed.'
-						logger.info(msg)
-						results.append(
-							ActionResult(
-								extracted_content=msg,
-								include_in_memory=True,
-								long_term_memory=msg,
-							)
-						)
-						break
-
-					new_path_hashes = {e.hash.branch_path_hash for e in new_selector_map.values()}
-					if check_for_new_elements and not new_path_hashes.issubset(cached_path_hashes):
-						# next action requires index but there are new elements on the page
-						msg = f'Something new appeared after action {i} / {len(actions)}, following actions are NOT executed and should be retried.'
-						logger.info(msg)
-						results.append(
-							ActionResult(
-								extracted_content=msg,
-								include_in_memory=True,
-								long_term_memory=msg,
-							)
-						)
-						break
+					break
 
 				# wait between actions
 				await asyncio.sleep(self.browser_profile.wait_between_actions)
